--- conflicted
+++ resolved
@@ -28,12 +28,16 @@
   int64_t combine(c10::intrusive_ptr<Foo> b) {
     return this->info() + b->info();
   }
-  ~Foo() {
-    // std::cout<<"Destroying object with values: "<<x<<' '<<y<<std::endl;
-  }
-};
-
-<<<<<<< HEAD
+  ~Foo(){};
+};
+
+struct _StaticMethod : torch::CustomClassHolder {
+  _StaticMethod() {}
+  static int64_t staticMethod(int64_t input) {
+    return 2 * input;
+  }
+};
+
 struct FooGetterSetter : torch::CustomClassHolder {
   FooGetterSetter() : x(0), y(0) {}
   FooGetterSetter(int64_t x_, int64_t y_) : x(x_), y(y_) {}
@@ -52,12 +56,17 @@
     return y + 4;
   }
 
-  ~FooGetterSetter() {
-    // std::cout<<"Destroying object with values: "<<x<<' '<<y<<std::endl;
-  }
+  ~FooGetterSetter(){};
 
  private:
   int64_t x, y;
+};
+
+struct FooGetterSetterLambda : torch::CustomClassHolder {
+  int64_t x;
+  FooGetterSetterLambda() : x(0) {}
+  FooGetterSetterLambda(int64_t x_) : x(x_) {}
+  ~FooGetterSetterLambda(){};
 };
 
 struct FooReadWrite : torch::CustomClassHolder {
@@ -65,15 +74,7 @@
   const int64_t y;
   FooReadWrite() : x(0), y(0) {}
   FooReadWrite(int64_t x_, int64_t y_) : x(x_), y(y_) {}
-  ~FooReadWrite() {
-    // std::cout<<"Destroying object with values: "<<x<<' '<<y<<std::endl;
-=======
-struct _StaticMethod : torch::CustomClassHolder {
-  _StaticMethod() {}
-  static int64_t staticMethod(int64_t input) {
-    return 2 * input;
->>>>>>> df837d03
-  }
+  ~FooReadWrite(){};
 };
 
 struct LambdaInit : torch::CustomClassHolder {
@@ -261,6 +262,16 @@
       .def(torch::init<int64_t, int64_t>())
       .def_property("x", &FooGetterSetter::getX, &FooGetterSetter::setX)
       .def_property("y", &FooGetterSetter::getY);
+
+  m.class_<FooGetterSetterLambda>("_FooGetterSetterLambda")
+      .def(torch::init<int64_t>())
+      .def_property(
+          "x",
+          [](const c10::intrusive_ptr<FooGetterSetterLambda>& self) {
+            return self->x;
+          },
+          [](const c10::intrusive_ptr<FooGetterSetterLambda>& self,
+             int64_t val) { self->x = val; });
 
   m.class_<FooReadWrite>("_FooReadWrite")
       .def(torch::init<int64_t, int64_t>())
